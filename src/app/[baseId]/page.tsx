"use client";

import { useState, useEffect, useMemo, useCallback, useRef } from "react";
import { useParams } from "next/navigation";
import { useSession } from "next-auth/react";

import { api } from "~/trpc/react";

import { Sidebar } from "../_components/base/controls/Sidebar";
import { NavBar } from "../_components/base/controls/NavBar";
import { useIsMutating } from "@tanstack/react-query";
import { EditingStateProvider } from "../_components/providers/EditingStateProvider";
import { TableTabsBar } from "../_components/base/controls/TableTabsBar";
import  Toolbar  from "../_components/base/controls/Toolbar";
import { DataTable } from "../_components/base/table/DataTable";
import { ViewSidebar } from "../_components/base/controls/ViewSidebar";
import { SummaryBar } from "../_components/base/controls/SummaryBar";
import { CellContextMenu } from "../_components/base/modals/CellContextMenu";
import { type FilterRule } from "../_components/base/modals/FilterModal";  
import { type ViewConfig } from "../_components/base/modals/CreateViewModal";
<<<<<<< HEAD
import { useQueryClient } from "@tanstack/react-query";
import { useCreateRowMutation } from "../_components/base/mutations/rowMutations";

=======
import { useSortManagement } from "../_components/base/hooks/useSortManagement";
import { useRowMutations } from "../_components/base/hooks/useRowMutations";
import { useFilterManagement } from "../_components/base/hooks/useFilterManagement";
import { useColumnMutations } from "../_components/base/hooks/useColumnMutations";
import {type Column, type Row as _Record} from "@prisma/client";
>>>>>>> 862291cf

type SearchResult = {
  type: 'field' | 'cell';
  id: string;
  name: string;
  columnId: string;
  columnOrder: number;
  rowId: string | null;
  rowOrder: number;
};


function BasePageContent() {
  const { data: session } = useSession();
  const params = useParams();
  const baseId = params?.baseId as string;
  
  
  const user = session?.user;
<<<<<<< HEAD
  const queryClient = useQueryClient();
=======

>>>>>>> 862291cf
  
  const [selectedTable, setSelectedTable] = useState<string | null>(null);
  const [sidebarExpanded, setSidebarExpanded] = useState(false);
  const [records, setRecords] = useState<_Record[]>([]); //set local records state (local = optimistic updates)
  const [columns, setColumns] = useState<Column[]>([]); //set local columns state 
  const [sidebarHovered, setSidebarHovered] = useState(false);
  const [sidebarWidth, setSidebarWidth] = useState(280); //for resizing main content area
  const [isResizing, setIsResizing] = useState(false);
  
  // Context menu state
  const [contextMenu, setContextMenu] = useState<{
    isOpen: boolean;
    position: { x: number; y: number };
    rowId: string;
  } | null>(null);

  // Bulk loading state
  const [isBulkLoading, setIsBulkLoading] = useState(false);

  // Column visibility state
  const [hiddenColumns, setHiddenColumns] = useState<Set<string>>(new Set());

  // Record count state
  const [recordCount, setRecordCount] = useState(0);

  // Filter state will be managed by useFilterManagement hook

  // View state
  const [currentViewId, setCurrentViewId] = useState<string | null>(null);
  const [isViewSwitching, setIsViewSwitching] = useState(false);

  const utils = api.useUtils();
  
  // View update mutation
  const updateViewMutation = api.view.update.useMutation({
    onSuccess: () => {
      // Refresh view list after successful save to ensure latest configs are loaded
      if (selectedTable) {
        setTimeout(() => {
          void utils.view.list.invalidate({ tableId: selectedTable });
        }, 300);
      }
    },
    onError: (error) => {
      console.error('Failed to save view config:', error);
    }
  });
  
  const updateViewMutationRef = useRef(updateViewMutation.mutate);
  updateViewMutationRef.current = updateViewMutation.mutate;

  // Manual trigger for immediate view saves (view list refresh handled by mutation)
  // Note: filterRules will be passed as parameter to avoid dependency issues
  const triggerViewSave = useCallback((currentSortRules: Array<{ id: string; columnId: string; columnName: string; columnType: string; direction: 'asc' | 'desc'; }> = [], currentFilterRules: FilterRule[] = [], currentHiddenColumns?: Set<string>) => {
    if (currentViewId) {
      setTimeout(() => {
        const config: ViewConfig = {
          sortRules: currentSortRules,
          filterRules: currentFilterRules,
          hiddenColumns: Array.from(currentHiddenColumns ?? hiddenColumns),
        };
        updateViewMutationRef.current({
          id: currentViewId,
          config
        });
      }, 100);
    }
  }, [currentViewId, hiddenColumns, updateViewMutationRef]);


  // Sort management hooks with save trigger
  const {
    sortRules,
    handleUpdateSortRule: originalHandleUpdateSortRule,
    handleRemoveSortRule: originalHandleRemoveSortRule,
    handleAddSortRule: originalHandleAddSortRule,
    handleUpdateSortRuleField: originalHandleUpdateSortRuleField,
    updateSortRules,
  } = useSortManagement();

  // Wrap sort handlers to include immediate view config saves
  const handleUpdateSortRule = useCallback((ruleId: string, direction: 'asc' | 'desc') => {
    originalHandleUpdateSortRule(ruleId, direction);
    // Use setTimeout to get updated sortRules after state change
    setTimeout(() => {
      const updatedSortRules = sortRules.map(rule => 
        rule.id === ruleId ? { ...rule, direction } : rule
      );
      triggerViewSave(updatedSortRules, filterRulesRef.current);
    }, 100);
  }, [originalHandleUpdateSortRule, sortRules, triggerViewSave]);

  const handleRemoveSortRule = useCallback((ruleId: string) => {
    originalHandleRemoveSortRule(ruleId);
    setTimeout(() => {
      const updatedSortRules = sortRules.filter(rule => rule.id !== ruleId);
      triggerViewSave(updatedSortRules, filterRulesRef.current);
    }, 100);
  }, [originalHandleRemoveSortRule, sortRules, triggerViewSave]);

  const handleAddSortRule = useCallback((columnId: string, columnName: string, columnType: string) => {
    originalHandleAddSortRule(columnId, columnName, columnType);
    setTimeout(() => {
      const newRule = {
        id: `sort-${Date.now()}-${Math.random()}`,
        columnId,
        direction: 'asc' as const,
        columnName,
        columnType,
      };
      const updatedSortRules = [...sortRules, newRule];
      triggerViewSave(updatedSortRules, filterRulesRef.current);
    }, 100);
  }, [originalHandleAddSortRule, sortRules, triggerViewSave]);

  const handleUpdateSortRuleField = useCallback((ruleId: string, columnId: string, columnName: string, columnType: string) => {
    originalHandleUpdateSortRuleField(ruleId, columnId, columnName, columnType);
    setTimeout(() => {
      const updatedSortRules = sortRules.map(rule => 
        rule.id === ruleId ? { ...rule, columnId, columnName, columnType } : rule
      );
      triggerViewSave(updatedSortRules, filterRulesRef.current);
    }, 100);
  }, [originalHandleUpdateSortRuleField, sortRules, triggerViewSave]);

  // Filter management hook (after dependencies are defined)
  const {
    filterRules,
    // applyClientSideFilters, // Now handled by DataTable
    updateFilterRules,
    handleUpdateFilterRule,
    handleRemoveFilterRule,
    handleAddFilterRule,
    handleUpdateFilterRuleField,
    handleUpdateLogicOperator,
  } = useFilterManagement({ triggerViewSave, sortRules });

  // Create ref for filterRules to use in sort handlers
  const filterRulesRef = useRef<FilterRule[]>([]);
  filterRulesRef.current = filterRules;

  // Search state
  const [searchResults, setSearchResults] = useState<Array<{
    type: 'field' | 'cell';
    id: string;
    name: string;
    columnId: string;
    columnOrder: number;
    rowId: string | null;
    rowOrder: number;
  }>>([]);
  const [currentSearchIndex, setCurrentSearchIndex] = useState(-1);
  const [searchQuery, setSearchQuery] = useState("");
  const [scrollToRowId, setScrollToRowId] = useState<string | null>(null);


  const { data: base } = api.base.getById.useQuery(
    { id: baseId },
    { enabled: !!baseId }
  );

  const { data: tables, refetch: refetchTables } = api.table.list.useQuery(
    { baseId },
    { enabled: !!baseId }
  );

  // Get table metadata including columns for the Toolbar
  const { data: tableData } = api.table.getById.useQuery(
    { id: selectedTable ?? '' },
    { enabled: !!selectedTable }
  );

  // Extract columns for the Toolbar
  const columnsToolbar = useMemo(() => {
    return tableData?.columns ?? [];
  }, [tableData]);

  // DataTable now handles its own data fetching

  // Data processing is now handled by DataTable component

  const createTableMutation = api.table.create.useMutation();
  const updateTableMutation = api.table.update.useMutation();
  const deleteTableMutation = api.table.delete.useMutation();
  
<<<<<<< HEAD
  const utils = api.useUtils();
  
  const createRowMutation = useCreateRowMutation();
  
  const bulkInsertRowsMutation = api.row.bulkInsert.useMutation({
    onError: () => {
      setIsBulkLoading(false);
    },
    onSuccess: () => {
      setIsBulkLoading(false);
    },
    onSettled: (_data, _error, _variables) => {
      // Remove immediate invalidation - bulk operations are less frequent
      // and don't interfere with editing as much, but still avoid disruption
    }
  });
=======
  const {
    createRowMutation,
    bulkInsertRowsMutation,
    insertRowAboveMutation,
    insertRowBelowMutation,
    deleteRowMutation,
    handleAddRow: handleAddRowFromHook,
    handleInsertRowAbove,
    handleInsertRowBelow,
    handleDeleteRow,
    handleBulkAddRows,
  } = useRowMutations();
>>>>>>> 862291cf

  const handleCreateTable = async () => {
    try {
      const tableNumber = (tables?.length ?? 0) + 1;
      const newTable = await createTableMutation.mutateAsync({
        baseId,
        name: `Table ${tableNumber}`,
        generateSampleData: true,
      });
      
      // Refetch tables to include the new table
      await refetchTables();
      
      // Select the newly created table
      setSelectedTable(newTable.id);
      
      // DataTable handles its own data refetching
    } catch (error) {
      console.error('Failed to create table:', error);
      throw error;
    }
  };

  const handleRenameTable = async (tableId: string, newName: string) => {
    try {
      await updateTableMutation.mutateAsync({
        id: tableId,
        name: newName,
      });
      
      // Refetch tables to reflect the new name
      await refetchTables();
    } catch (error) {
      console.error('Failed to rename table:', error);
      throw error;
    }
  };

  const handleDeleteTable = async (tableId: string) => {
    try {
      // Prevent deleting the last table
      if (tables && tables.length <= 1) {
        throw new Error("Cannot delete the last table in the base");
      }

      await deleteTableMutation.mutateAsync({
        id: tableId,
      });
      
      // If the deleted table was selected, select the first remaining table
      if (selectedTable === tableId) {
        const remainingTables = tables?.filter(t => t.id !== tableId) ?? [];
        if (remainingTables.length > 0) {
          setSelectedTable(remainingTables[0]!.id);
        }
      }
      
      // Refetch tables to reflect the deletion
      await refetchTables();
    } catch (error) {
      console.error('Failed to delete table:', error);
      throw error;
    }
  };

  const handleAddRow = async () => {
    return handleAddRowFromHook(selectedTable);
  };

  // Column mutations are now provided by useColumnMutations hook

  const handleContextMenu = (position: { x: number; y: number }, rowId: string) => {
    setContextMenu({
      isOpen: true,
      position,
      rowId,
    });
  };

  const handleContextMenuClose = () => {
    setContextMenu(null);
  };

  const handleBulkAddRowsWrapper = async () => {
    return handleBulkAddRows(selectedTable, isBulkLoading, setIsBulkLoading);
  };

  // Column handlers are now provided by useColumnMutations hook

  // Filter handlers are now provided by useFilterManagement hook

  // Search handlers
  const handleSearchResultSelected = useCallback((result: SearchResult, index: number) => {
    setCurrentSearchIndex(index);
  }, []);

  const handleSearchDataUpdate = useCallback((results: SearchResult[], query: string, currentIndex: number) => {
    setSearchResults(results);
    setSearchQuery(query);
    setCurrentSearchIndex(currentIndex);
  }, []);

  const handleScrollToSearchResult = useCallback((result: SearchResult, _index: number) => {
    if (result.type !== 'cell' || !result.rowId) return;
    
    // DataTable now handles the scroll logic internally
    setScrollToRowId(result.rowId);
    // Clear the scroll target after a brief delay
    setTimeout(() => setScrollToRowId(null), 100);
  }, []);

  // updateViewMutation moved up before sort handlers

  // Get views for selected table - only called on initial load and explicit user interactions
  const { data: views, refetch: refetchViews } = api.view.list.useQuery(
    { tableId: selectedTable! },
    { 
      enabled: !!selectedTable,
      // Only refetch when window gains focus if user has been away
      refetchOnWindowFocus: true,
      // Don't auto-refetch in background to prevent constant calls
      refetchInterval: false,
    }
  );

  // NO AUTO-SAVE: View configurations will only be saved on explicit user interactions

  // View handlers
  const handleViewChange = useCallback((viewId: string | null, config: ViewConfig) => {
    setIsViewSwitching(true);
    setCurrentViewId(viewId);
    
    // Apply the new view configuration
    updateSortRules(config.sortRules);
    updateFilterRules(config.filterRules);
    setHiddenColumns(new Set(config.hiddenColumns));
    
    // Refresh view list when switching views with delay to allow saves to complete
    if (selectedTable) {
      setTimeout(() => {
        void utils.view.list.invalidate({ tableId: selectedTable });
      }, 500);
    }
    
    // Re-enable auto-save after a short delay
    setTimeout(() => {
      setIsViewSwitching(false);
    }, 50);
  }, [updateSortRules, updateFilterRules, utils, selectedTable]);

  // Select first table when tables are loaded
  useEffect(() => {
    if (tables && tables.length > 0 && !selectedTable) {
      setSelectedTable(tables[0]!.id);
    }
  }, [tables, selectedTable]);

  // Auto-select default view only on initial table load when no view is selected
  useEffect(() => {
    if (!selectedTable || !views || views.length === 0 || isViewSwitching || currentViewId !== null) return;

    // Only auto-select when we don't have a current view selected
    const defaultView = views.find(view => view.isDefault) ?? views[0];
    if (defaultView) {
      handleViewChange(defaultView.id, defaultView.config as unknown as ViewConfig);
    }
  }, [selectedTable, views, currentViewId, handleViewChange, isViewSwitching]);

  // Reset view when switching tables
  useEffect(() => {
    setCurrentViewId(null);
    // Don't immediately refetch views to avoid disrupting editing
    // Views will be loaded when needed
  }, [selectedTable]);

  // Data processing logic moved to DataTable component

  // Column mutations hook (after tableData is defined)
  const {
    renameColumnMutation,
    deleteColumnMutation,
    handleRenameColumn,
    handleDeleteColumn,
    handleToggleColumn,
    handleHideAllColumns,
    handleShowAllColumns,
  } = useColumnMutations({
    selectedTable,
    triggerViewSave,
    sortRules,
    filterRulesRef,
    hiddenColumns,
    setHiddenColumns,
    tableData,
  });

  // Row type is defined in the useFilterManagement hook

  // Client-side filtering function is now provided by useFilterManagement hook

  // All data processing is now handled by DataTable component

  // NO AUTO-SAVE: Sort integration disabled to prevent automatic saves
  // useSortViewIntegration - DISABLED

  // Server-side data processing is now handled by DataTable

  // Track all pending mutations for navbar saving indicator
  const hasActiveMutations = useIsMutating() > 0;
  
  const isAnythingSaving = useMemo(() => {
    // Check specific table-level mutations
    const tableOperationsPending = createTableMutation.isPending ||
                                  updateTableMutation.isPending ||
                                  deleteTableMutation.isPending ||
                                  createRowMutation.isPending ||
                                  insertRowAboveMutation.isPending ||
                                  insertRowBelowMutation.isPending ||
                                  deleteRowMutation.isPending ||
                                  bulkInsertRowsMutation.isPending ||
                                  updateViewMutation.isPending ||
                                  renameColumnMutation.isPending ||
                                  deleteColumnMutation.isPending;
    
    // Check global mutation tracker for cell operations and other tracked mutations
    return tableOperationsPending || hasActiveMutations;
  }, [
    createTableMutation.isPending,
    updateTableMutation.isPending,
    deleteTableMutation.isPending,
    createRowMutation.isPending,
    insertRowAboveMutation.isPending,
    insertRowBelowMutation.isPending,
    deleteRowMutation.isPending,
    bulkInsertRowsMutation.isPending,
    updateViewMutation.isPending,
    renameColumnMutation.isPending,
    deleteColumnMutation.isPending,
    hasActiveMutations,
  ]);

  // Warn user before reloading when mutations are in progress
  useEffect(() => {
    const handleBeforeUnload = (event: BeforeUnloadEvent) => {
      if (isAnythingSaving) {
        // For modern browsers, just set returnValue
        event.returnValue = 'You have unsaved changes that will be lost if you leave this page.';
        // Some browsers also require preventDefault
        event.preventDefault();
        // Return value for older browsers  
        return 'You have unsaved changes that will be lost if you leave this page.';
      }
    };

    // Add event listener
    window.addEventListener('beforeunload', handleBeforeUnload);

    // Cleanup event listener
    return () => {
      window.removeEventListener('beforeunload', handleBeforeUnload);
    };
  }, [isAnythingSaving]);

  // Early return if no session or no selected table
  if (!session || !user) {
    return (
      <div className="h-screen flex flex-col bg-white">
        <div className="flex-1 flex items-center justify-center">
          <div className="text-gray-500">Loading session...</div>
        </div>
      </div>
    );
  }

  // Loading states are now managed by DataTable component



  return (
    <div className="h-screen flex flex-auto">
      
      <Sidebar user={user} />

      {/* Main Content */}
      <div className="box-border flex flex-col flex-auto h-full [--omni-app-frame-min-width:600px] [--omni-app-frame-transition-duration:300ms] bg-white ">
        <NavBar base={base} isSaving={isAnythingSaving} />

        <TableTabsBar 
          tables={tables}
          selectedTable={selectedTable}
          onSelectTable={setSelectedTable}
          onCreateTable={handleCreateTable}
          onRenameTable={handleRenameTable}
          onDeleteTable={handleDeleteTable}
        />

        <div className="flex h-full flex-col items-stretch z-1 left-0">
          {/* Toolbar */}
          <Toolbar 
            selectedTable={selectedTable} 
            tables={tables}
            onSidebarHover={() => {
              setSidebarHovered(true);
            }}
            onSidebarLeave={() => {
              setSidebarHovered(false);
            }}
            onSidebarClick={() => {
              setSidebarExpanded(!sidebarExpanded);
            }}
            columns={columnsToolbar}
            hiddenColumns={hiddenColumns}
            onToggleColumn={handleToggleColumn}
            onHideAllColumns={handleHideAllColumns}
            onShowAllColumns={handleShowAllColumns}
            sortRules={sortRules}
            onUpdateSortRule={handleUpdateSortRule}
            onRemoveSortRule={handleRemoveSortRule}
            onAddSortRule={handleAddSortRule}
            onUpdateSortRuleField={handleUpdateSortRuleField}
            filterRules={filterRules}
            onUpdateFilterRule={handleUpdateFilterRule}
            onRemoveFilterRule={handleRemoveFilterRule}
            onAddFilterRule={handleAddFilterRule}
            onUpdateFilterRuleField={handleUpdateFilterRuleField}
            onUpdateLogicOperator={handleUpdateLogicOperator}
            tableId={selectedTable ?? ''}
            onSearchResultSelected={handleSearchResultSelected}
            onSearchDataUpdate={handleSearchDataUpdate}
            onScrollToSearchResult={handleScrollToSearchResult}
          />
          
          {/* Content area with custom resizable nav and main content */}
          <div className="flex-1 overflow-hidden flex relative">
            
            <ViewSidebar
              isExpanded={sidebarExpanded}
              isHovered={sidebarHovered}
              onHover={() => setSidebarHovered(true)}
              onLeave={() => setSidebarHovered(false)}
              onWidthChange={(width) => setSidebarWidth(width)}
              onResizeStart={() => setIsResizing(true)}
              onResizeEnd={() => setIsResizing(false)}
              selectedTable={selectedTable}
              currentView={currentViewId}
              onViewChange={handleViewChange}
              currentSortRules={sortRules}
              currentFilterRules={filterRules}
              currentHiddenColumns={Array.from(hiddenColumns)}
              views={views}
              onRefetchViews={() => {
                void refetchViews();
              }}
            />

            {/* Spacer to push main content when sidebar is visible */}
            <div 
              className={isResizing ? '' : 'transition-all duration-300 ease-in-out'}
              style={{
                width: sidebarExpanded || sidebarHovered ? `${sidebarWidth}px` : '0px'
              }}
            />
            
            {/* Main Content Panel */}
            <div className="flex-1 min-w-0 w-0 overflow-hidden flex flex-col">
              <main className="flex-1 h-full relative bg-[#f6f8fc]">
                {/* DataTable now handles its own loading states */}

                {/* DataTable now handles its own loading states */}
                {selectedTable ? (
                  <DataTable 
                    tableId={selectedTable}
                    onInsertRowAbove={handleInsertRowAbove}
                    onInsertRowBelow={handleInsertRowBelow}
                    onDeleteRow={handleDeleteRow}
                    onContextMenu={handleContextMenu}
                    hiddenColumns={hiddenColumns}
                    sortRules={sortRules}
                    filterRules={filterRules}
                    searchResults={searchResults}
                    currentSearchIndex={currentSearchIndex}
                    searchQuery={searchQuery}
                    scrollToRowId={scrollToRowId}
                    onRenameColumn={handleRenameColumn}
                    onDeleteColumn={handleDeleteColumn}
                    onRecordCountChange={setRecordCount}
                    records={records}
                    setRecords={setRecords}
                    columns={columns}
                    setColumns={setColumns}
                  />
                ) : (
                  <div className="absolute inset-0 flex items-center justify-center bg-[#f6f8fc] z-10">
                    <div className="flex items-center gap-3">
                      <div className="w-5 h-5 border-2 border-blue-500 border-t-transparent rounded-full animate-spin"></div>
                      <div className="text-gray-600 font-medium">Loading...</div>
                    </div>
                  </div>
                )}
              </main>
              <SummaryBar 
                recordCount={recordCount} 
                onAddRow={handleAddRow} 
                onBulkAddRows={handleBulkAddRowsWrapper}
                isBulkLoading={isBulkLoading}
              />
            </div>
          </div>
        </div>
    </div>

    {/* Context Menu - rendered outside all containers to avoid positioning issues */}
    {contextMenu && (
      <CellContextMenu
        isOpen={contextMenu.isOpen}
        position={contextMenu.position}
        onClose={handleContextMenuClose}
        onInsertRowAbove={() => handleInsertRowAbove(selectedTable ?? '', contextMenu.rowId)}
        onInsertRowBelow={() => handleInsertRowBelow(selectedTable ?? '', contextMenu.rowId)}
        onDeleteRow={() => handleDeleteRow(selectedTable ?? '', contextMenu.rowId)}
      />
    )}
  </div>
  );
}

export default function BasePage() {
  return (
    <EditingStateProvider>
      <BasePageContent />
    </EditingStateProvider>
  );
}<|MERGE_RESOLUTION|>--- conflicted
+++ resolved
@@ -18,17 +18,11 @@
 import { CellContextMenu } from "../_components/base/modals/CellContextMenu";
 import { type FilterRule } from "../_components/base/modals/FilterModal";  
 import { type ViewConfig } from "../_components/base/modals/CreateViewModal";
-<<<<<<< HEAD
-import { useQueryClient } from "@tanstack/react-query";
-import { useCreateRowMutation } from "../_components/base/mutations/rowMutations";
-
-=======
 import { useSortManagement } from "../_components/base/hooks/useSortManagement";
 import { useRowMutations } from "../_components/base/hooks/useRowMutations";
 import { useFilterManagement } from "../_components/base/hooks/useFilterManagement";
 import { useColumnMutations } from "../_components/base/hooks/useColumnMutations";
 import {type Column, type Row as _Record} from "@prisma/client";
->>>>>>> 862291cf
 
 type SearchResult = {
   type: 'field' | 'cell';
@@ -48,11 +42,7 @@
   
   
   const user = session?.user;
-<<<<<<< HEAD
-  const queryClient = useQueryClient();
-=======
-
->>>>>>> 862291cf
+
   
   const [selectedTable, setSelectedTable] = useState<string | null>(null);
   const [sidebarExpanded, setSidebarExpanded] = useState(false);
@@ -238,24 +228,6 @@
   const updateTableMutation = api.table.update.useMutation();
   const deleteTableMutation = api.table.delete.useMutation();
   
-<<<<<<< HEAD
-  const utils = api.useUtils();
-  
-  const createRowMutation = useCreateRowMutation();
-  
-  const bulkInsertRowsMutation = api.row.bulkInsert.useMutation({
-    onError: () => {
-      setIsBulkLoading(false);
-    },
-    onSuccess: () => {
-      setIsBulkLoading(false);
-    },
-    onSettled: (_data, _error, _variables) => {
-      // Remove immediate invalidation - bulk operations are less frequent
-      // and don't interfere with editing as much, but still avoid disruption
-    }
-  });
-=======
   const {
     createRowMutation,
     bulkInsertRowsMutation,
@@ -268,7 +240,6 @@
     handleDeleteRow,
     handleBulkAddRows,
   } = useRowMutations();
->>>>>>> 862291cf
 
   const handleCreateTable = async () => {
     try {
