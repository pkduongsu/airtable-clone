"use client";

import React, { useState, useEffect, useRef } from "react";
import { api } from "~/trpc/react";
<<<<<<< HEAD
import { useMutationTracker } from "../../providers/MutationTracker";
import {useQueryClient} from "@tanstack/react-query";
=======

>>>>>>> 862291cf

interface EditableCellProps {
  tableId: string;
  initialValue: string;
  className?: string;
 
  onSelect?: () => void;
  onDeselect?: () => void;
  rowId: string;
  columnId: string;
  onContextMenu?: (event: React.MouseEvent, rowId: string) => void;
  sortRules?: Array<{
    columnId: string;
    direction: 'asc' | 'desc';
  }>;
  filterRules?: Array<{
    id: string;
    columnId: string;
    columnName: string;
    columnType: 'TEXT' | 'NUMBER';
    operator: 'is_empty' | 'is_not_empty' | 'contains' | 'not_contains' | 'equals' | 'greater_than' | 'less_than';
    value?: string | number;
  }>;
  searchQuery?: string;
  isSearchMatch?: boolean;
  isCurrentSearchResult?: boolean;
  columnType?: string;
  isTableLoading?: boolean;
  isTableStabilizing?: boolean;
}

export function EditableCell({ 
  tableId, 
  initialValue, 
  className = "", 
  onSelect, 
  onDeselect: _onDeselect, 
  rowId, 
  columnId, 
  onContextMenu, 
  sortRules = [], 
  filterRules = [], 
  searchQuery: _searchQuery, 
  isSearchMatch = false, 
  isCurrentSearchResult = false,
  columnType = "TEXT",
  isTableLoading: _isTableLoading = false,
  isTableStabilizing: _isTableStabilizing = false,
}: EditableCellProps) {
  const [value, setValue] = useState(initialValue);
  const [lastSaved, setLastSaved] = useState(initialValue);
  const [isFocused, setIsFocused] = useState(false);
  const inputRef = useRef<HTMLInputElement>(null);
  
  // Compute states for visual highlighting
  
  const utils = api.useUtils();
<<<<<<< HEAD
  const mutationTracker = useMutationTracker();
  const queryClient = useQueryClient();
  
  const createCellMutation = api.cell.create.useMutation({
    onSuccess: (data, variables, _context) => {
      console.log('Cell created successfully');
      
      // Check if this mutation is for the current cell to prevent stale callbacks
      if (variables.rowId !== rowId || variables.columnId !== columnId) {
        console.log('Ignoring stale createCell callback for different cell');
        mutationTracker.removeMutation(`createCell-${cellId}`);
        return;
      }
      
      setHasLocalChanges(false);
      setIsSaving(false);
      setPendingValue(null);
      setEditSessionId(null);
      setSaveStatus('saved');
      
      // Delay edit lock release to avoid interfering with cell navigation
      setTimeout(() => {
        setEditLock(false);
        setEditLockStartTime(null);
        console.log('Edit lock released for created cell:', cellId);
      }, 500);
      
      // Track mutation end
      mutationTracker.removeMutation(`createCell-${cellId}`);
      
      // Clear save status after a short delay
      setTimeout(() => setSaveStatus('idle'), 2000);
    },
    onError: (error) => {
      console.error('Failed to create cell:', error);
      mutationTracker.removeMutation(`createCell-${cellId}`);
      setValue(initialValue);
      setIsSaving(false);
      setHasLocalChanges(false);
      setPendingValue(null);
      setEditSessionId(null);
      setSaveStatus('error');
      
      setTimeout(() => {
        setEditLock(false);
        setEditLockStartTime(null);
        console.log('Edit lock released after create error for cell:', cellId);
      }, 1000);
    },
  });
=======
>>>>>>> 862291cf

  
  const updateCellMutation = api.cell.update.useMutation({
<<<<<<< HEAD
    mutationKey: ['cell.update'],
    onMutate: async (variables) => {
      // Track mutation start
      mutationTracker.addMutation(`updateCell-${variables.cellId}`);
      // Determine if we need to update processed query cache
      const hasProcessingRules = sortRules.length > 0 || filterRules.length > 0;
      
      // Cancel outgoing refetches for both base and processed queries
      await utils.table.getTableData.cancel({ tableId, limit: 100 });
      
      let previousProcessedData;
      if (hasProcessingRules) {
        const processedQueryKey = { 
          tableId, 
          limit: 100,
          ...(sortRules.length > 0 && {
            sortRules: sortRules.map(rule => ({
              columnId: rule.columnId,
              direction: rule.direction
            }))
          }),
          ...(filterRules.length > 0 && {
            filterRules: filterRules.map(rule => ({
              id: rule.id,
              columnId: rule.columnId,
              columnName: rule.columnName,
              columnType: rule.columnType,
              operator: rule.operator,
              value: rule.value
            }))
          })
        };
        
        await utils.table.getTableData.cancel(processedQueryKey);
        previousProcessedData = utils.table.getTableData.getInfiniteData(processedQueryKey);
      }
      
      // Snapshot current data for rollback
      const previousData = utils.table.getTableData.getInfiniteData({ tableId, limit: 100 });
      
      // Helper function to update cache data
      const updateCacheData = (old: typeof previousData) => {
        if (!old) return old;
        
        const updatedPages = old.pages.map(page => ({
          ...page,
          rows: page.rows.map(row => ({
            ...row,
            cells: row.cells.map(cell => 
              cell.id === variables.cellId 
                ? { 
                    ...cell, 
                    value: { text: typeof variables.value === 'string' ? variables.value : JSON.stringify(variables.value) }
                  }
                : cell
            )
          }))
        }));
        
        return {
          ...old,
          pages: updatedPages,
        };
      };
      
      // Update base query cache
      utils.table.getTableData.setInfiniteData({ tableId, limit: 100 }, updateCacheData);
      
      // Update processed query cache if processing rules exist
      if (hasProcessingRules && previousProcessedData) {
        const processedQueryKey = { 
          tableId, 
          limit: 100,
          ...(sortRules.length > 0 && {
            sortRules: sortRules.map(rule => ({
              columnId: rule.columnId,
              direction: rule.direction
            }))
          }),
          ...(filterRules.length > 0 && {
            filterRules: filterRules.map(rule => ({
              id: rule.id,
              columnId: rule.columnId,
              columnName: rule.columnName,
              columnType: rule.columnType,
              operator: rule.operator,
              value: rule.value
            }))
          })
        };
        
        utils.table.getTableData.setInfiniteData(processedQueryKey, updateCacheData);
      }
      
      return { previousData, previousProcessedData, hasProcessingRules };
=======
    mutationKey: ['cell', 'update', { rowId, columnId }],
    onMutate: async () => {
      await utils.table.getById.cancel({id: tableId});
      await utils.cell.findByRowColumn.cancel();

      return { prevValue: lastSaved };
>>>>>>> 862291cf
    },
    onError: (err, _, context) => {
      if (context?.prevValue) {
        setValue(context.prevValue);
      }
    },
    onSuccess: () => {
      setLastSaved(value);
    },
    onSettled: () => {
<<<<<<< HEAD
      if (queryClient.isMutating() === 1) {
        queryClient.invalidateQueries({
          queryKey: ['table.getTableData', { tableId, limit: 100 }],
        })
      }
    },
  });

  // Simple save function
  const saveToServer = useCallback((newValue: string) => {
    if (newValue === initialValue || pendingMutation) {
      setHasLocalChanges(false);
      setIsSaving(false);
      return;
    }
    
    // Safety check for cellId - this should only happen during development/debugging
    if (!cellId) {
      console.warn('SaveToServer called with undefined cellId, skipping save');
      setHasLocalChanges(false);
      setIsSaving(false);
      return;
    }

    // Check if this is a temporary cell ID from optimistic updates
    if (cellId?.startsWith('temp-cell-')) {
      // For temporary cells, ALWAYS do optimistic local update first for immediate feedback
      console.log('Handling temp cell with optimistic update:', { rowId, columnId, cellId });
      
      // Update local cache immediately for instant user feedback
      setHasLocalChanges(false);
      setIsSaving(false);
      setSaveStatus('saved');
      
      // Update the optimistic cache directly using updater function to avoid race conditions
      utils.table.getTableData.setInfiniteData({ 
        tableId, 
        limit: 100
      }, (old) => {
        if (!old) return old;
        
        const updatedPages = old.pages.map(page => ({
          ...page,
          rows: page.rows.map(row => ({
            ...row,
            cells: row.cells.map(cell => 
              cell.id === cellId 
                ? { ...cell, value: { text: newValue } }
                : cell
            )
          }))
        }));
        
        return {
          ...old,
          pages: updatedPages,
        };
      });
      
      // Also update processed cache if needed
      const hasProcessingRules = sortRules.length > 0 || filterRules.length > 0;
      if (hasProcessingRules) {
        const processedQueryKey = { 
          tableId, 
          limit: 100,
          ...(sortRules.length > 0 && {
            sortRules: sortRules.map(rule => ({
              columnId: rule.columnId,
              direction: rule.direction
            }))
          }),
          ...(filterRules.length > 0 && {
            filterRules: filterRules.map(rule => ({
              id: rule.id,
              columnId: rule.columnId,
              columnName: rule.columnName,
              columnType: rule.columnType,
              operator: rule.operator,
              value: rule.value
            }))
          })
        };
        
        // Update processed cache directly using updater function to avoid race conditions
        utils.table.getTableData.setInfiniteData(processedQueryKey, (old) => {
          if (!old) return old;
          
          const updatedPages = old.pages.map(page => ({
            ...page,
            rows: page.rows.map(row => ({
              ...row,
              cells: row.cells.map(cell => 
                cell.id === cellId 
                  ? { ...cell, value: { text: newValue } }
                  : cell
              )
            }))
          }));
          
          return {
            ...old,
            pages: updatedPages,
          };
        });
      }
      
      // After optimistic update, try background sync for real entities
      if (rowId && columnId && !rowId.startsWith('temp-') && !columnId.startsWith('temp-')) {
        // Background sync for real row/column - don't block user interaction
        console.log('Starting background sync for real entities');
        
        // Look up existing cell in background
        utils.cell.findByRowColumn.fetch({
          rowId,
          columnId,
        }).then((existingCell: { id: string } | null) => {
          if (existingCell) {
            // Cell exists, update it silently in background
            console.log('Background: Found existing cell, updating it:', existingCell.id);
            updateCellMutation.mutate({
              cellId: existingCell.id,
              value: newValue,
            });
          } else {
            // Cell doesn't exist, create it silently in background
            console.log('Background: Cell not found, creating new cell');
            createCellMutation.mutate({
              rowId,
              columnId,
              value: newValue,
            });
          }
        }).catch((error: unknown) => {
          console.error('Background sync error (non-blocking):', error);
        });
      }
      
      // Clear save status after showing feedback
      setTimeout(() => setSaveStatus('idle'), 1000);
      return;
    }

    // For regular cells, ALSO do immediate cache update first for true optimistic experience
    console.log('Updating regular cell with immediate cache update:', { cellId, newValue });
    
    // Update local cache immediately before database mutation
    // Use the updater function directly to avoid race conditions between multiple cell edits
    utils.table.getTableData.setInfiniteData({ 
      tableId, 
      limit: 100
    }, (old) => {
      if (!old) return old;
      
      const updatedPages = old.pages.map(page => ({
        ...page,
        rows: page.rows.map(row => ({
          ...row,
          cells: row.cells.map(cell => 
            cell.id === cellId 
              ? { ...cell, value: { text: newValue } }
              : cell
          )
        }))
      }));
      
      return {
        ...old,
        pages: updatedPages,
      };
    });
    
    // Also update processed cache if needed
    const hasProcessingRules = sortRules.length > 0 || filterRules.length > 0;
    if (hasProcessingRules) {
      const processedQueryKey = { 
        tableId, 
        limit: 100,
        ...(sortRules.length > 0 && {
          sortRules: sortRules.map(rule => ({
            columnId: rule.columnId,
            direction: rule.direction
          }))
        }),
        ...(filterRules.length > 0 && {
          filterRules: filterRules.map(rule => ({
            id: rule.id,
            columnId: rule.columnId,
            columnName: rule.columnName,
            columnType: rule.columnType,
            operator: rule.operator,
            value: rule.value
          }))
        })
      };
      
      // Update processed cache directly using updater function to avoid race conditions
      utils.table.getTableData.setInfiniteData(processedQueryKey, (old) => {
        if (!old) return old;
        
        const updatedPages = old.pages.map(page => ({
          ...page,
          rows: page.rows.map(row => ({
            ...row,
            cells: row.cells.map(cell => 
              cell.id === cellId 
                ? { ...cell, value: { text: newValue } }
                : cell
            )
          }))
        }));
        
        return {
          ...old,
          pages: updatedPages,
        };
      });
=======
      setTimeout(() => {
        if (rowId && columnId) {
          void utils.cell.findByRowColumn.invalidate({ rowId, columnId });
        }
        void utils.table.getById.invalidate({ id: tableId });
      }, 1000); // Delay invalidation by 1 second
>>>>>>> 862291cf
    }
  });
  

  // Debounced saving - save 300ms after user stops typing
  useEffect(() => {
    const timer = setTimeout(() => {
      if (value !== lastSaved) {
        void updateCellMutation.mutateAsync({ columnId, rowId, value})
      }
    }, 500);

    return () => clearTimeout(timer);
  }, [value, lastSaved, columnId, rowId, updateCellMutation]);

  
  //triggers when database resets and initialValue changes to the newest in db
  useEffect(() => {
    if (initialValue !== lastSaved) {
    setValue(initialValue);
    setLastSaved(initialValue);
  }
  // eslint-disable-next-line react-hooks/exhaustive-deps
  }, [initialValue]);

  const handleBlur = () => {
    setIsFocused(false);
  };

  // Handle input change with validation
  const handleChange = (e: React.ChangeEvent<HTMLInputElement>) => {
    const newValue = e.target.value;
    
    // Validate number fields - only allow digits, minus sign at start, and one decimal point
    if (columnType === "NUMBER" && newValue !== "") {
      if (!/^-?\d*\.?\d*$/.test(newValue)) {
        return;
      }
    }

    setValue(newValue);
  };


  const handleFocus = () => {
    if (!isFocused) {
      setIsFocused(true);
    }
  };
  
  const handleClick = () => {
    // Always call onSelect to handle cell selection and deselection of other cells
    onSelect?.();
  };
  
  const handleDoubleClick = () => {
    // Double click - select all text
    if (inputRef.current) {
      inputRef.current.select();
    }
  };

  // Color cell based on filters and sorts (not search - that's handled separately)
  const getCellBackgroundColor = () => {
    const hasSort = sortRules.some(rule => rule.columnId === columnId);
    const hasFilter = filterRules.some(rule => rule.columnId === columnId);
    
    if (hasSort && hasFilter) {
      return 'bg-[#EBE6A7]';
    }
    if (hasFilter) {
      return 'bg-[#EBFBEC]';
    }
    if (hasSort) {
      return 'bg-[#FFF2EA]';
    }
    
    return '';
  };


  const handleContextMenu = (e: React.MouseEvent) => {
    e.preventDefault();
    if (rowId && onContextMenu) {
      onContextMenu(e, rowId);
    }
  };

  // Determine cell styling based on state
  const getCellClassName = () => {
    const baseClasses = "w-full h-full px-2 py-1 text-sm text-gray-900 cursor-text border border-transparent";
    
    if (isFocused) {
      // Editing state - strong blue border and background
      return `${baseClasses} !bg-white !border-2 !border-blue-600 shadow-sm`;
    } else if (isSearchMatch) {
      return `${baseClasses} ${isCurrentSearchResult ? '!bg-orange-300' : '!bg-yellow-100'} hover:bg-gray-50`;
    } else {
      return `${baseClasses} hover:bg-gray-50 ${getCellBackgroundColor()}`;
    }
  };

  return (
    <div className={`w-full h-full flex items-center ${className}`}>
      <div className="relative w-full h-full">
        {/* Always visible input - let it handle its own focus naturally */}
        <input
          ref={inputRef}
          value={value}
          onChange={handleChange}
          onFocus={handleFocus}
          onBlur={handleBlur}
          onClick={handleClick}
          onDoubleClick={handleDoubleClick}
          onContextMenu={handleContextMenu}
          className={getCellClassName()}
          data-cell-id={`${rowId}-${columnId}`}
        />
      </div>
    </div>
  );
}<|MERGE_RESOLUTION|>--- conflicted
+++ resolved
@@ -2,12 +2,7 @@
 
 import React, { useState, useEffect, useRef } from "react";
 import { api } from "~/trpc/react";
-<<<<<<< HEAD
-import { useMutationTracker } from "../../providers/MutationTracker";
-import {useQueryClient} from "@tanstack/react-query";
-=======
-
->>>>>>> 862291cf
+
 
 interface EditableCellProps {
   tableId: string;
@@ -65,166 +60,15 @@
   // Compute states for visual highlighting
   
   const utils = api.useUtils();
-<<<<<<< HEAD
-  const mutationTracker = useMutationTracker();
-  const queryClient = useQueryClient();
-  
-  const createCellMutation = api.cell.create.useMutation({
-    onSuccess: (data, variables, _context) => {
-      console.log('Cell created successfully');
-      
-      // Check if this mutation is for the current cell to prevent stale callbacks
-      if (variables.rowId !== rowId || variables.columnId !== columnId) {
-        console.log('Ignoring stale createCell callback for different cell');
-        mutationTracker.removeMutation(`createCell-${cellId}`);
-        return;
-      }
-      
-      setHasLocalChanges(false);
-      setIsSaving(false);
-      setPendingValue(null);
-      setEditSessionId(null);
-      setSaveStatus('saved');
-      
-      // Delay edit lock release to avoid interfering with cell navigation
-      setTimeout(() => {
-        setEditLock(false);
-        setEditLockStartTime(null);
-        console.log('Edit lock released for created cell:', cellId);
-      }, 500);
-      
-      // Track mutation end
-      mutationTracker.removeMutation(`createCell-${cellId}`);
-      
-      // Clear save status after a short delay
-      setTimeout(() => setSaveStatus('idle'), 2000);
-    },
-    onError: (error) => {
-      console.error('Failed to create cell:', error);
-      mutationTracker.removeMutation(`createCell-${cellId}`);
-      setValue(initialValue);
-      setIsSaving(false);
-      setHasLocalChanges(false);
-      setPendingValue(null);
-      setEditSessionId(null);
-      setSaveStatus('error');
-      
-      setTimeout(() => {
-        setEditLock(false);
-        setEditLockStartTime(null);
-        console.log('Edit lock released after create error for cell:', cellId);
-      }, 1000);
-    },
-  });
-=======
->>>>>>> 862291cf
 
   
   const updateCellMutation = api.cell.update.useMutation({
-<<<<<<< HEAD
-    mutationKey: ['cell.update'],
-    onMutate: async (variables) => {
-      // Track mutation start
-      mutationTracker.addMutation(`updateCell-${variables.cellId}`);
-      // Determine if we need to update processed query cache
-      const hasProcessingRules = sortRules.length > 0 || filterRules.length > 0;
-      
-      // Cancel outgoing refetches for both base and processed queries
-      await utils.table.getTableData.cancel({ tableId, limit: 100 });
-      
-      let previousProcessedData;
-      if (hasProcessingRules) {
-        const processedQueryKey = { 
-          tableId, 
-          limit: 100,
-          ...(sortRules.length > 0 && {
-            sortRules: sortRules.map(rule => ({
-              columnId: rule.columnId,
-              direction: rule.direction
-            }))
-          }),
-          ...(filterRules.length > 0 && {
-            filterRules: filterRules.map(rule => ({
-              id: rule.id,
-              columnId: rule.columnId,
-              columnName: rule.columnName,
-              columnType: rule.columnType,
-              operator: rule.operator,
-              value: rule.value
-            }))
-          })
-        };
-        
-        await utils.table.getTableData.cancel(processedQueryKey);
-        previousProcessedData = utils.table.getTableData.getInfiniteData(processedQueryKey);
-      }
-      
-      // Snapshot current data for rollback
-      const previousData = utils.table.getTableData.getInfiniteData({ tableId, limit: 100 });
-      
-      // Helper function to update cache data
-      const updateCacheData = (old: typeof previousData) => {
-        if (!old) return old;
-        
-        const updatedPages = old.pages.map(page => ({
-          ...page,
-          rows: page.rows.map(row => ({
-            ...row,
-            cells: row.cells.map(cell => 
-              cell.id === variables.cellId 
-                ? { 
-                    ...cell, 
-                    value: { text: typeof variables.value === 'string' ? variables.value : JSON.stringify(variables.value) }
-                  }
-                : cell
-            )
-          }))
-        }));
-        
-        return {
-          ...old,
-          pages: updatedPages,
-        };
-      };
-      
-      // Update base query cache
-      utils.table.getTableData.setInfiniteData({ tableId, limit: 100 }, updateCacheData);
-      
-      // Update processed query cache if processing rules exist
-      if (hasProcessingRules && previousProcessedData) {
-        const processedQueryKey = { 
-          tableId, 
-          limit: 100,
-          ...(sortRules.length > 0 && {
-            sortRules: sortRules.map(rule => ({
-              columnId: rule.columnId,
-              direction: rule.direction
-            }))
-          }),
-          ...(filterRules.length > 0 && {
-            filterRules: filterRules.map(rule => ({
-              id: rule.id,
-              columnId: rule.columnId,
-              columnName: rule.columnName,
-              columnType: rule.columnType,
-              operator: rule.operator,
-              value: rule.value
-            }))
-          })
-        };
-        
-        utils.table.getTableData.setInfiniteData(processedQueryKey, updateCacheData);
-      }
-      
-      return { previousData, previousProcessedData, hasProcessingRules };
-=======
     mutationKey: ['cell', 'update', { rowId, columnId }],
     onMutate: async () => {
       await utils.table.getById.cancel({id: tableId});
       await utils.cell.findByRowColumn.cancel();
 
       return { prevValue: lastSaved };
->>>>>>> 862291cf
     },
     onError: (err, _, context) => {
       if (context?.prevValue) {
@@ -235,231 +79,12 @@
       setLastSaved(value);
     },
     onSettled: () => {
-<<<<<<< HEAD
-      if (queryClient.isMutating() === 1) {
-        queryClient.invalidateQueries({
-          queryKey: ['table.getTableData', { tableId, limit: 100 }],
-        })
-      }
-    },
-  });
-
-  // Simple save function
-  const saveToServer = useCallback((newValue: string) => {
-    if (newValue === initialValue || pendingMutation) {
-      setHasLocalChanges(false);
-      setIsSaving(false);
-      return;
-    }
-    
-    // Safety check for cellId - this should only happen during development/debugging
-    if (!cellId) {
-      console.warn('SaveToServer called with undefined cellId, skipping save');
-      setHasLocalChanges(false);
-      setIsSaving(false);
-      return;
-    }
-
-    // Check if this is a temporary cell ID from optimistic updates
-    if (cellId?.startsWith('temp-cell-')) {
-      // For temporary cells, ALWAYS do optimistic local update first for immediate feedback
-      console.log('Handling temp cell with optimistic update:', { rowId, columnId, cellId });
-      
-      // Update local cache immediately for instant user feedback
-      setHasLocalChanges(false);
-      setIsSaving(false);
-      setSaveStatus('saved');
-      
-      // Update the optimistic cache directly using updater function to avoid race conditions
-      utils.table.getTableData.setInfiniteData({ 
-        tableId, 
-        limit: 100
-      }, (old) => {
-        if (!old) return old;
-        
-        const updatedPages = old.pages.map(page => ({
-          ...page,
-          rows: page.rows.map(row => ({
-            ...row,
-            cells: row.cells.map(cell => 
-              cell.id === cellId 
-                ? { ...cell, value: { text: newValue } }
-                : cell
-            )
-          }))
-        }));
-        
-        return {
-          ...old,
-          pages: updatedPages,
-        };
-      });
-      
-      // Also update processed cache if needed
-      const hasProcessingRules = sortRules.length > 0 || filterRules.length > 0;
-      if (hasProcessingRules) {
-        const processedQueryKey = { 
-          tableId, 
-          limit: 100,
-          ...(sortRules.length > 0 && {
-            sortRules: sortRules.map(rule => ({
-              columnId: rule.columnId,
-              direction: rule.direction
-            }))
-          }),
-          ...(filterRules.length > 0 && {
-            filterRules: filterRules.map(rule => ({
-              id: rule.id,
-              columnId: rule.columnId,
-              columnName: rule.columnName,
-              columnType: rule.columnType,
-              operator: rule.operator,
-              value: rule.value
-            }))
-          })
-        };
-        
-        // Update processed cache directly using updater function to avoid race conditions
-        utils.table.getTableData.setInfiniteData(processedQueryKey, (old) => {
-          if (!old) return old;
-          
-          const updatedPages = old.pages.map(page => ({
-            ...page,
-            rows: page.rows.map(row => ({
-              ...row,
-              cells: row.cells.map(cell => 
-                cell.id === cellId 
-                  ? { ...cell, value: { text: newValue } }
-                  : cell
-              )
-            }))
-          }));
-          
-          return {
-            ...old,
-            pages: updatedPages,
-          };
-        });
-      }
-      
-      // After optimistic update, try background sync for real entities
-      if (rowId && columnId && !rowId.startsWith('temp-') && !columnId.startsWith('temp-')) {
-        // Background sync for real row/column - don't block user interaction
-        console.log('Starting background sync for real entities');
-        
-        // Look up existing cell in background
-        utils.cell.findByRowColumn.fetch({
-          rowId,
-          columnId,
-        }).then((existingCell: { id: string } | null) => {
-          if (existingCell) {
-            // Cell exists, update it silently in background
-            console.log('Background: Found existing cell, updating it:', existingCell.id);
-            updateCellMutation.mutate({
-              cellId: existingCell.id,
-              value: newValue,
-            });
-          } else {
-            // Cell doesn't exist, create it silently in background
-            console.log('Background: Cell not found, creating new cell');
-            createCellMutation.mutate({
-              rowId,
-              columnId,
-              value: newValue,
-            });
-          }
-        }).catch((error: unknown) => {
-          console.error('Background sync error (non-blocking):', error);
-        });
-      }
-      
-      // Clear save status after showing feedback
-      setTimeout(() => setSaveStatus('idle'), 1000);
-      return;
-    }
-
-    // For regular cells, ALSO do immediate cache update first for true optimistic experience
-    console.log('Updating regular cell with immediate cache update:', { cellId, newValue });
-    
-    // Update local cache immediately before database mutation
-    // Use the updater function directly to avoid race conditions between multiple cell edits
-    utils.table.getTableData.setInfiniteData({ 
-      tableId, 
-      limit: 100
-    }, (old) => {
-      if (!old) return old;
-      
-      const updatedPages = old.pages.map(page => ({
-        ...page,
-        rows: page.rows.map(row => ({
-          ...row,
-          cells: row.cells.map(cell => 
-            cell.id === cellId 
-              ? { ...cell, value: { text: newValue } }
-              : cell
-          )
-        }))
-      }));
-      
-      return {
-        ...old,
-        pages: updatedPages,
-      };
-    });
-    
-    // Also update processed cache if needed
-    const hasProcessingRules = sortRules.length > 0 || filterRules.length > 0;
-    if (hasProcessingRules) {
-      const processedQueryKey = { 
-        tableId, 
-        limit: 100,
-        ...(sortRules.length > 0 && {
-          sortRules: sortRules.map(rule => ({
-            columnId: rule.columnId,
-            direction: rule.direction
-          }))
-        }),
-        ...(filterRules.length > 0 && {
-          filterRules: filterRules.map(rule => ({
-            id: rule.id,
-            columnId: rule.columnId,
-            columnName: rule.columnName,
-            columnType: rule.columnType,
-            operator: rule.operator,
-            value: rule.value
-          }))
-        })
-      };
-      
-      // Update processed cache directly using updater function to avoid race conditions
-      utils.table.getTableData.setInfiniteData(processedQueryKey, (old) => {
-        if (!old) return old;
-        
-        const updatedPages = old.pages.map(page => ({
-          ...page,
-          rows: page.rows.map(row => ({
-            ...row,
-            cells: row.cells.map(cell => 
-              cell.id === cellId 
-                ? { ...cell, value: { text: newValue } }
-                : cell
-            )
-          }))
-        }));
-        
-        return {
-          ...old,
-          pages: updatedPages,
-        };
-      });
-=======
       setTimeout(() => {
         if (rowId && columnId) {
           void utils.cell.findByRowColumn.invalidate({ rowId, columnId });
         }
         void utils.table.getById.invalidate({ id: tableId });
       }, 1000); // Delay invalidation by 1 second
->>>>>>> 862291cf
     }
   });
   
